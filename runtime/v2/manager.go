/*
   Copyright The containerd Authors.

   Licensed under the Apache License, Version 2.0 (the "License");
   you may not use this file except in compliance with the License.
   You may obtain a copy of the License at

       http://www.apache.org/licenses/LICENSE-2.0

   Unless required by applicable law or agreed to in writing, software
   distributed under the License is distributed on an "AS IS" BASIS,
   WITHOUT WARRANTIES OR CONDITIONS OF ANY KIND, either express or implied.
   See the License for the specific language governing permissions and
   limitations under the License.
*/

package v2

import (
	"context"
	"fmt"
	"os"
	"os/exec"
	"path/filepath"
	"sync"

	"github.com/containerd/containerd/containers"
	"github.com/containerd/containerd/errdefs"
	"github.com/containerd/containerd/events/exchange"
	"github.com/containerd/containerd/log"
	"github.com/containerd/containerd/metadata"
	"github.com/containerd/containerd/namespaces"
	"github.com/containerd/containerd/pkg/timeout"
	"github.com/containerd/containerd/platforms"
	"github.com/containerd/containerd/plugin"
	"github.com/containerd/containerd/runtime"
	shimbinary "github.com/containerd/containerd/runtime/v2/shim"
	"github.com/containerd/containerd/runtime/v2/task"
	ocispec "github.com/opencontainers/image-spec/specs-go/v1"
	"github.com/pkg/errors"
)

// Config for the v2 runtime
type Config struct {
	// Supported platforms
	Platforms []string `toml:"platforms"`
	// SchedCore enabled linux core scheduling
	SchedCore bool `toml:"sched_core"`
}

func init() {
	plugin.Register(&plugin.Registration{
		Type: plugin.RuntimePluginV2,
		ID:   "task",
		Requires: []plugin.Type{
			plugin.EventPlugin,
			plugin.MetadataPlugin,
		},
		Config: &Config{
			Platforms: defaultPlatforms(),
		},
		InitFn: func(ic *plugin.InitContext) (interface{}, error) {
			config := ic.Config.(*Config)
			supportedPlatforms, err := parsePlatforms(config.Platforms)
			if err != nil {
				return nil, err
			}

			ic.Meta.Platforms = supportedPlatforms

			m, err := ic.Get(plugin.MetadataPlugin)
			if err != nil {
				return nil, err
			}
			ep, err := ic.GetByID(plugin.EventPlugin, "exchange")
			if err != nil {
				return nil, err
			}
			cs := metadata.NewContainerStore(m.(*metadata.DB))
			events := ep.(*exchange.Exchange)

			shimManager, err := NewShimManager(ic.Context, &ManagerConfig{
				Root:         ic.Root,
				State:        ic.State,
				Address:      ic.Address,
				TTRPCAddress: ic.TTRPCAddress,
				Events:       events,
				Store:        cs,
				SchedCore:    config.SchedCore,
			})
			if err != nil {
				return nil, err
			}

			return NewTaskManager(shimManager), nil
		},
	})
}

type ManagerConfig struct {
	Root         string
	State        string
	Store        containers.Store
	Events       *exchange.Exchange
	Address      string
	TTRPCAddress string
	SchedCore    bool
}

// NewShimManager creates a manager for v2 shims
func NewShimManager(ctx context.Context, config *ManagerConfig) (*ShimManager, error) {
	for _, d := range []string{config.Root, config.State} {
		if err := os.MkdirAll(d, 0711); err != nil {
			return nil, err
		}
	}

	m := &ShimManager{
		root:                   config.Root,
		state:                  config.State,
		containerdAddress:      config.Address,
		containerdTTRPCAddress: config.TTRPCAddress,
		shims:                  runtime.NewTaskList(),
		events:                 config.Events,
		containers:             config.Store,
		schedCore:              config.SchedCore,
	}

	if err := m.loadExistingTasks(ctx); err != nil {
		return nil, err
	}

	return m, nil
}

// ShimManager manages currently running shim processes.
// It is mainly responsible for launching new shims and for proper shutdown and cleanup of existing instances.
// The manager is unaware of the underlying services shim provides and lets higher level services consume them,
// but don't care about lifecycle management.
type ShimManager struct {
	root                   string
	state                  string
	containerdAddress      string
	containerdTTRPCAddress string
	schedCore              bool
	shims                  *runtime.TaskList
	events                 *exchange.Exchange
	containers             containers.Store
	// runtimePaths is a cache of `runtime names` -> `resolved fs path`
	runtimePaths sync.Map
}

// ID of the shim manager
func (m *ShimManager) ID() string {
	return fmt.Sprintf("%s.%s", plugin.RuntimePluginV2, "shim")
}

// Start launches a new shim instance
func (m *ShimManager) Start(ctx context.Context, id string, opts runtime.CreateOpts) (_ ShimProcess, retErr error) {
	bundle, err := NewBundle(ctx, m.root, m.state, id, opts.Spec.Value)
	if err != nil {
		return nil, err
	}
	defer func() {
		if retErr != nil {
			bundle.Delete()
		}
	}()

	shim, err := m.startShim(ctx, bundle, id, opts)
	if err != nil {
		return nil, err
	}
	defer func() {
<<<<<<< HEAD
		if err != nil {
			bundle.Delete(ctx)
=======
		if retErr != nil {
			m.cleanupShim(shim)
>>>>>>> 3ccd43c8
		}
	}()

	// NOTE: temporarily keep this wrapper around until containerd's task service depends on it.
	// This will no longer be required once we migrate to client side task management.
	shimTask := &shimTask{
		shim: shim,
		task: task.NewTaskClient(shim.client),
	}

	if err := m.shims.Add(ctx, shimTask); err != nil {
		return nil, errors.Wrap(err, "failed to add task")
	}

	return shimTask, nil
}

func (m *ShimManager) startShim(ctx context.Context, bundle *Bundle, id string, opts runtime.CreateOpts) (*shim, error) {
	ns, err := namespaces.NamespaceRequired(ctx)
	if err != nil {
		return nil, err
	}

	topts := opts.TaskOptions
	if topts == nil {
		topts = opts.RuntimeOptions
	}

	runtimePath, err := m.resolveRuntimePath(opts.Runtime)
	if err != nil {
		return nil, fmt.Errorf("failed to resolve runtime path: %w", err)
	}

	b := shimBinary(bundle, shimBinaryConfig{
		runtime:      runtimePath,
		address:      m.containerdAddress,
		ttrpcAddress: m.containerdTTRPCAddress,
		schedCore:    m.schedCore,
	})
	shim, err := b.Start(ctx, topts, func() {
		log.G(ctx).WithField("id", id).Info("shim disconnected")

		cleanupAfterDeadShim(context.Background(), id, ns, m.shims, m.events, b)
		// Remove self from the runtime task list. Even though the cleanupAfterDeadShim()
		// would publish taskExit event, but the shim.Delete() would always failed with ttrpc
		// disconnect and there is no chance to remove this dead task from runtime task lists.
		// Thus it's better to delete it here.
		m.shims.Delete(ctx, id)
	})
	if err != nil {
		return nil, errors.Wrap(err, "start failed")
	}

	return shim, nil
}

func (m *ShimManager) resolveRuntimePath(runtime string) (string, error) {
	if runtime == "" {
		return "", fmt.Errorf("no runtime name")
	}

	// Custom path to runtime binary
	if filepath.IsAbs(runtime) {
		// Make sure it exists before returning ok
		if _, err := os.Stat(runtime); err != nil {
			return "", fmt.Errorf("invalid custom binary path: %w", err)
		}

		return runtime, nil
	}

	// Preserve existing logic and resolve runtime path from runtime name.

	name := shimbinary.BinaryName(runtime)
	if name == "" {
		return "", fmt.Errorf("invalid runtime name %s, correct runtime name should be either format like `io.containerd.runc.v1` or a full path to the binary", runtime)
	}

	if path, ok := m.runtimePaths.Load(name); ok {
		return path.(string), nil
	}

	var (
		cmdPath string
		lerr    error
	)

	binaryPath := shimbinary.BinaryPath(runtime)
	if _, serr := os.Stat(binaryPath); serr == nil {
		cmdPath = binaryPath
	}

	if cmdPath == "" {
		if cmdPath, lerr = exec.LookPath(name); lerr != nil {
			if eerr, ok := lerr.(*exec.Error); ok {
				if eerr.Err == exec.ErrNotFound {
					self, err := os.Executable()
					if err != nil {
						return "", err
					}

					// Match the calling binaries (containerd) path and see
					// if they are side by side. If so, execute the shim
					// found there.
					testPath := filepath.Join(filepath.Dir(self), name)
					if _, serr := os.Stat(testPath); serr == nil {
						cmdPath = testPath
					}
					if cmdPath == "" {
						return "", errors.Wrapf(os.ErrNotExist, "runtime %q binary not installed %q", runtime, name)
					}
				}
			}
		}
	}

	cmdPath, err := filepath.Abs(cmdPath)
	if err != nil {
		return "", err
	}
<<<<<<< HEAD
	shimDirs, err := ioutil.ReadDir(filepath.Join(m.state, ns))
	if err != nil {
		return err
	}
	for _, sd := range shimDirs {
		if !sd.IsDir() {
			continue
		}
		id := sd.Name()
		// skip hidden directories
		if len(id) > 0 && id[0] == '.' {
			continue
		}
		bundle, err := LoadBundle(ctx, m.state, id)
		if err != nil {
			// fine to return error here, it is a programmer error if the context
			// does not have a namespace
			return err
		}
		// fast path
		bf, err := ioutil.ReadDir(bundle.Path)
		if err != nil {
			bundle.Delete(ctx)
			log.G(ctx).WithError(err).Errorf("fast path read bundle path for %s", bundle.Path)
			continue
		}
		if len(bf) == 0 {
			bundle.Delete(ctx)
			continue
		}
		container, err := m.container(ctx, id)
		if err != nil {
			log.G(ctx).WithError(err).Errorf("loading container %s", id)
			if err := mount.UnmountAll(filepath.Join(bundle.Path, "rootfs"), 0); err != nil {
				log.G(ctx).WithError(err).Errorf("forceful unmount of rootfs %s", id)
			}
			bundle.Delete(ctx)
			continue
		}
		binaryCall := shimBinary(ctx, bundle, container.Runtime.Name, m.containerdAddress, m.containerdTTRPCAddress, m.events, m.tasks)
		shim, err := loadShim(ctx, bundle, m.events, m.tasks, func() {
			log.G(ctx).WithField("id", id).Info("shim disconnected")
=======
>>>>>>> 3ccd43c8

	if path, ok := m.runtimePaths.LoadOrStore(name, cmdPath); ok {
		// We didn't store cmdPath we loaded an already cached value. Use it.
		cmdPath = path.(string)
	}

	return cmdPath, nil
}

// cleanupShim attempts to properly delete and cleanup shim after error
func (m *ShimManager) cleanupShim(shim *shim) {
	dctx, cancel := timeout.WithContext(context.Background(), cleanupTimeout)
	defer cancel()

	_ = shim.delete(dctx)
	m.shims.Delete(dctx, shim.ID())
}

func (m *ShimManager) Get(ctx context.Context, id string) (ShimProcess, error) {
	proc, err := m.shims.Get(ctx, id)
	if err != nil {
		return nil, err
	}

	return proc, nil
}

// Delete a runtime task
func (m *ShimManager) Delete(ctx context.Context, id string) error {
	proc, err := m.shims.Get(ctx, id)
	if err != nil {
		return err
	}

	shimTask := proc.(*shimTask)
	err = shimTask.shim.delete(ctx)
	m.shims.Delete(ctx, id)

	return err
}

func parsePlatforms(platformStr []string) ([]ocispec.Platform, error) {
	p := make([]ocispec.Platform, len(platformStr))
	for i, v := range platformStr {
		parsed, err := platforms.Parse(v)
		if err != nil {
			return nil, err
		}
		p[i] = parsed
	}
	return p, nil
}

// TaskManager wraps task service client on top of shim manager.
type TaskManager struct {
	manager *ShimManager
}

// NewTaskManager creates a new task manager instance.
func NewTaskManager(shims *ShimManager) *TaskManager {
	return &TaskManager{
		manager: shims,
	}
}

// ID of the task manager
func (m *TaskManager) ID() string {
	return fmt.Sprintf("%s.%s", plugin.RuntimePluginV2, "task")
}

// Create launches new shim instance and creates new task
func (m *TaskManager) Create(ctx context.Context, taskID string, opts runtime.CreateOpts) (runtime.Task, error) {
	process, err := m.manager.Start(ctx, taskID, opts)
	if err != nil {
		return nil, errors.Wrap(err, "failed to start shim")
	}

	// Cast to shim task and call task service to create a new container task instance.
	// This will not be required once shim service / client implemented.
	shim := process.(*shimTask)
	t, err := shim.Create(ctx, opts)
	if err != nil {
		dctx, cancel := timeout.WithContext(context.Background(), cleanupTimeout)
		defer cancel()

		_, errShim := shim.delete(dctx, func(ctx context.Context, id string) {
			m.manager.shims.Delete(ctx, id)
		})

		if errShim != nil {
			if errdefs.IsDeadlineExceeded(errShim) {
				dctx, cancel = timeout.WithContext(context.Background(), cleanupTimeout)
				defer cancel()
			}

			shim.Shutdown(dctx)
			shim.Close()
		}

		return nil, errors.Wrap(err, "failed to create shim task")
	}

	return t, nil
}

// Get a specific task
func (m *TaskManager) Get(ctx context.Context, id string) (runtime.Task, error) {
	return m.manager.shims.Get(ctx, id)
}

// Tasks lists all tasks
func (m *TaskManager) Tasks(ctx context.Context, all bool) ([]runtime.Task, error) {
	return m.manager.shims.GetAll(ctx, all)
}

// Delete deletes the task and shim instance
func (m *TaskManager) Delete(ctx context.Context, taskID string) (*runtime.Exit, error) {
	item, err := m.manager.shims.Get(ctx, taskID)
	if err != nil {
		return nil, err
	}

	shimTask := item.(*shimTask)
	exit, err := shimTask.delete(ctx, func(ctx context.Context, id string) {
		m.manager.shims.Delete(ctx, id)
	})

	if err != nil {
		return nil, fmt.Errorf("failed to delete task: %w", err)
	}

	return exit, nil
}<|MERGE_RESOLUTION|>--- conflicted
+++ resolved
@@ -163,7 +163,7 @@
 	}
 	defer func() {
 		if retErr != nil {
-			bundle.Delete()
+			bundle.Delete(ctx)
 		}
 	}()
 
@@ -172,13 +172,8 @@
 		return nil, err
 	}
 	defer func() {
-<<<<<<< HEAD
-		if err != nil {
-			bundle.Delete(ctx)
-=======
 		if retErr != nil {
 			m.cleanupShim(shim)
->>>>>>> 3ccd43c8
 		}
 	}()
 
@@ -299,51 +294,6 @@
 	if err != nil {
 		return "", err
 	}
-<<<<<<< HEAD
-	shimDirs, err := ioutil.ReadDir(filepath.Join(m.state, ns))
-	if err != nil {
-		return err
-	}
-	for _, sd := range shimDirs {
-		if !sd.IsDir() {
-			continue
-		}
-		id := sd.Name()
-		// skip hidden directories
-		if len(id) > 0 && id[0] == '.' {
-			continue
-		}
-		bundle, err := LoadBundle(ctx, m.state, id)
-		if err != nil {
-			// fine to return error here, it is a programmer error if the context
-			// does not have a namespace
-			return err
-		}
-		// fast path
-		bf, err := ioutil.ReadDir(bundle.Path)
-		if err != nil {
-			bundle.Delete(ctx)
-			log.G(ctx).WithError(err).Errorf("fast path read bundle path for %s", bundle.Path)
-			continue
-		}
-		if len(bf) == 0 {
-			bundle.Delete(ctx)
-			continue
-		}
-		container, err := m.container(ctx, id)
-		if err != nil {
-			log.G(ctx).WithError(err).Errorf("loading container %s", id)
-			if err := mount.UnmountAll(filepath.Join(bundle.Path, "rootfs"), 0); err != nil {
-				log.G(ctx).WithError(err).Errorf("forceful unmount of rootfs %s", id)
-			}
-			bundle.Delete(ctx)
-			continue
-		}
-		binaryCall := shimBinary(ctx, bundle, container.Runtime.Name, m.containerdAddress, m.containerdTTRPCAddress, m.events, m.tasks)
-		shim, err := loadShim(ctx, bundle, m.events, m.tasks, func() {
-			log.G(ctx).WithField("id", id).Info("shim disconnected")
-=======
->>>>>>> 3ccd43c8
 
 	if path, ok := m.runtimePaths.LoadOrStore(name, cmdPath); ok {
 		// We didn't store cmdPath we loaded an already cached value. Use it.
