name: "Mirror Test Image"
on:
  workflow_dispatch:
    inputs:
      upstream:
        description: "Upstream image to mirror"
        required: true
        default: "docker.io/library/busybox:1.32"
      image:
        description: "Target image name (override)"


jobs:
  mirror:
    name: "Mirror Image"
    runs-on: ubuntu-latest
    permissions:
      packages: write

    defaults:
      run:
        working-directory: src/github.com/containerd/containerd

    steps:
      - uses: actions/setup-go@v2
        with:
<<<<<<< HEAD
          go-version: '1.17.7'
=======
          go-version: '1.17.9'
>>>>>>> ec44f6b6

      - uses: actions/checkout@v2
        with:
          path: src/github.com/containerd/containerd

      - name: Set env
        shell: bash
        run: |
          echo "GOPATH=${{ github.workspace }}" >> $GITHUB_ENV
          echo "${{ github.workspace }}/bin" >> $GITHUB_PATH

      - name: Install containerd dependencies
        env:
          RUNC_FLAVOR: ${{ matrix.runc }}
          GOFLAGS: -modcacherw
        run: |
          sudo apt-get install -y gperf
          sudo -E PATH=$PATH script/setup/install-seccomp

      - name: Install containerd
        env:
          CGO_ENABLED: 1
        run: |
          make binaries GO_BUILD_FLAGS="-mod=vendor" GO_BUILDTAGS="no_btrfs"
          sudo -E PATH=$PATH make install

      - name: Pull and push image
        shell: bash
        run: |
          sudo containerd -l debug & > /tmp/containerd.out
          containerd_pid=$!
          sleep 5

          upstream=${{ github.event.inputs.upstream }}
          target=${{ github.event.inputs.image }}
          if [[ "$target" == "" ]]; then
            mirror="ghcr.io/containerd/${upstream##*/}"
          else
            mirror="ghcr.io/containerd/${target}"
          fi

          echo "Mirroring $upstream to $mirror"

          sudo ctr content fetch --all-platforms ${upstream}
          sudo ctr images ls
          sudo ctr --debug images push -u ${{ github.actor }}:${{ secrets.GITHUB_TOKEN }} ${mirror} ${upstream}

          sudo kill $containerd_pid<|MERGE_RESOLUTION|>--- conflicted
+++ resolved
@@ -24,11 +24,7 @@
     steps:
       - uses: actions/setup-go@v2
         with:
-<<<<<<< HEAD
-          go-version: '1.17.7'
-=======
           go-version: '1.17.9'
->>>>>>> ec44f6b6
 
       - uses: actions/checkout@v2
         with:
