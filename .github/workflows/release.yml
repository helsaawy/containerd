--- conflicted
+++ resolved
@@ -64,11 +64,7 @@
       - name: Install Go
         uses: actions/setup-go@v2
         with:
-<<<<<<< HEAD
-          go-version: '1.17.7'
-=======
           go-version: '1.17.9'
->>>>>>> ec44f6b6
       - name: Set env
         shell: bash
         env:
