/*
   Copyright The containerd Authors.

   Licensed under the Apache License, Version 2.0 (the "License");
   you may not use this file except in compliance with the License.
   You may obtain a copy of the License at

       http://www.apache.org/licenses/LICENSE-2.0

   Unless required by applicable law or agreed to in writing, software
   distributed under the License is distributed on an "AS IS" BASIS,
   WITHOUT WARRANTIES OR CONDITIONS OF ANY KIND, either express or implied.
   See the License for the specific language governing permissions and
   limitations under the License.
*/

package containerd

import (
	"context"
	"encoding/json"
	"errors"
	"fmt"
	"strings"
	"sync/atomic"

	"github.com/containerd/containerd/content"
	"github.com/containerd/containerd/diff"
	"github.com/containerd/containerd/errdefs"
	"github.com/containerd/containerd/images"
	"github.com/containerd/containerd/pkg/kmutex"
	"github.com/containerd/containerd/platforms"
	"github.com/containerd/containerd/rootfs"
	"github.com/containerd/containerd/snapshots"
	"github.com/opencontainers/go-digest"
	"github.com/opencontainers/image-spec/identity"
	ocispec "github.com/opencontainers/image-spec/specs-go/v1"
	"golang.org/x/sync/semaphore"
)

// Image describes an image used by containers
type Image interface {
	// Name of the image
	Name() string
	// Target descriptor for the image content
	Target() ocispec.Descriptor
	// Labels of the image
	Labels() map[string]string
	// Unpack unpacks the image's content into a snapshot
	Unpack(context.Context, string, ...UnpackOpt) error
	// RootFS returns the unpacked diffids that make up images rootfs.
	RootFS(ctx context.Context) ([]digest.Digest, error)
	// Size returns the total size of the image's packed resources.
	Size(ctx context.Context) (int64, error)
	// Usage returns a usage calculation for the image.
	Usage(context.Context, ...UsageOpt) (int64, error)
	// Config descriptor for the image.
	Config(ctx context.Context) (ocispec.Descriptor, error)
	// IsUnpacked returns whether or not an image is unpacked.
	IsUnpacked(context.Context, string) (bool, error)
	// ContentStore provides a content store which contains image blob data
	ContentStore() content.Store
	// Metadata returns the underlying image metadata
	Metadata() images.Image
	// Platform returns the platform match comparer. Can be nil.
	Platform() platforms.MatchComparer
}

type usageOptions struct {
	manifestLimit *int
	manifestOnly  bool
	snapshots     bool
}

// UsageOpt is used to configure the usage calculation
type UsageOpt func(*usageOptions) error

// WithUsageManifestLimit sets the limit to the number of manifests which will
// be walked for usage. Setting this value to 0 will require all manifests to
// be walked, returning ErrNotFound if manifests are missing.
// NOTE: By default all manifests which exist will be walked
// and any non-existent manifests and their subobjects will be ignored.
func WithUsageManifestLimit(i int) UsageOpt {
	// If 0 then don't filter any manifests
	// By default limits to current platform
	return func(o *usageOptions) error {
		o.manifestLimit = &i
		return nil
	}
}

// WithSnapshotUsage will check for referenced snapshots from the image objects
// and include the snapshot size in the total usage.
func WithSnapshotUsage() UsageOpt {
	return func(o *usageOptions) error {
		o.snapshots = true
		return nil
	}
}

// WithManifestUsage is used to get the usage for an image based on what is
// reported by the manifests rather than what exists in the content store.
// NOTE: This function is best used with the manifest limit set to get a
// consistent value, otherwise non-existent manifests will be excluded.
func WithManifestUsage() UsageOpt {
	return func(o *usageOptions) error {
		o.manifestOnly = true
		return nil
	}
}

var _ = (Image)(&image{})

// NewImage returns a client image object from the metadata image
func NewImage(client *Client, i images.Image) Image {
	return &image{
		client:   client,
		i:        i,
		platform: client.platform,
	}
}

// NewImageWithPlatform returns a client image object from the metadata image
func NewImageWithPlatform(client *Client, i images.Image, platform platforms.MatchComparer) Image {
	return &image{
		client:   client,
		i:        i,
		platform: platform,
	}
}

type image struct {
	client *Client

	i        images.Image
	platform platforms.MatchComparer
}

func (i *image) Metadata() images.Image {
	return i.i
}

func (i *image) Name() string {
	return i.i.Name
}

func (i *image) Target() ocispec.Descriptor {
	return i.i.Target
}

func (i *image) Labels() map[string]string {
	return i.i.Labels
}

func (i *image) RootFS(ctx context.Context) ([]digest.Digest, error) {
	provider := i.client.ContentStore()
	return i.i.RootFS(ctx, provider, i.platform)
}

func (i *image) Size(ctx context.Context) (int64, error) {
	return i.Usage(ctx, WithUsageManifestLimit(1), WithManifestUsage())
}

func (i *image) Usage(ctx context.Context, opts ...UsageOpt) (int64, error) {
	var config usageOptions
	for _, opt := range opts {
		if err := opt(&config); err != nil {
			return 0, err
		}
	}

	var (
		provider  = i.client.ContentStore()
		handler   = images.ChildrenHandler(provider)
		size      int64
		mustExist bool
	)

	if config.manifestLimit != nil {
		handler = images.LimitManifests(handler, i.platform, *config.manifestLimit)
		mustExist = true
	}

	var wh images.HandlerFunc = func(ctx context.Context, desc ocispec.Descriptor) ([]ocispec.Descriptor, error) {
		var usage int64
		children, err := handler(ctx, desc)
		if err != nil {
			if !errdefs.IsNotFound(err) || mustExist {
				return nil, err
			}
			if !config.manifestOnly {
				// Do not count size of non-existent objects
				desc.Size = 0
			}
		} else if config.snapshots || !config.manifestOnly {
			info, err := provider.Info(ctx, desc.Digest)
			if err != nil {
				if !errdefs.IsNotFound(err) {
					return nil, err
				}
				if !config.manifestOnly {
					// Do not count size of non-existent objects
					desc.Size = 0
				}
			} else if info.Size > desc.Size {
				// Count actual usage, Size may be unset or -1
				desc.Size = info.Size
			}

			if config.snapshots {
				for k, v := range info.Labels {
					const prefix = "containerd.io/gc.ref.snapshot."
					if !strings.HasPrefix(k, prefix) {
						continue
					}

					sn := i.client.SnapshotService(k[len(prefix):])
					if sn == nil {
						continue
					}

					u, err := sn.Usage(ctx, v)
					if err != nil {
						if !errdefs.IsNotFound(err) && !errdefs.IsInvalidArgument(err) {
							return nil, err
						}
					} else {
						usage += u.Size
					}
				}
			}
		}

		// Ignore unknown sizes. Generally unknown sizes should
		// never be set in manifests, however, the usage
		// calculation does not need to enforce this.
		if desc.Size >= 0 {
			usage += desc.Size
		}

		atomic.AddInt64(&size, usage)

		return children, nil
	}

	l := semaphore.NewWeighted(3)
	if err := images.Dispatch(ctx, wh, l, i.i.Target); err != nil {
		return 0, err
	}

	return size, nil
}

func (i *image) Config(ctx context.Context) (ocispec.Descriptor, error) {
	provider := i.client.ContentStore()
	return i.i.Config(ctx, provider, i.platform)
}

func (i *image) IsUnpacked(ctx context.Context, snapshotterName string) (bool, error) {
	sn, err := i.client.getSnapshotter(ctx, snapshotterName)
	if err != nil {
		return false, err
	}
	cs := i.client.ContentStore()

	diffs, err := i.i.RootFS(ctx, cs, i.platform)
	if err != nil {
		return false, err
	}

	chainID := identity.ChainID(diffs)
	_, err = sn.Stat(ctx, chainID.String())
	if err == nil {
		return true, nil
	} else if !errdefs.IsNotFound(err) {
		return false, err
	}

	return false, nil
}

// UnpackConfig provides configuration for the unpack of an image
type UnpackConfig struct {
	// ApplyOpts for applying a diff to a snapshotter
	ApplyOpts []diff.ApplyOpt
	// SnapshotOpts for configuring a snapshotter
	SnapshotOpts []snapshots.Opt
	// CheckPlatformSupported is whether to validate that a snapshotter
	// supports an image's platform before unpacking
	CheckPlatformSupported bool
	// DuplicationSuppressor is used to make sure that there is only one
	// in-flight fetch request or unpack handler for a given descriptor's
	// digest or chain ID.
	DuplicationSuppressor kmutex.KeyedLocker
}

// UnpackOpt provides configuration for unpack
type UnpackOpt func(context.Context, *UnpackConfig) error

// WithSnapshotterPlatformCheck sets `CheckPlatformSupported` on the UnpackConfig
func WithSnapshotterPlatformCheck() UnpackOpt {
	return func(ctx context.Context, uc *UnpackConfig) error {
		uc.CheckPlatformSupported = true
		return nil
	}
}

<<<<<<< HEAD
// WithUnpackConfigApplyOpts sets ApplyOpts for UnpackConfig
func WithUnpackConfigApplyOpts(opts ...diff.ApplyOpt) UnpackOpt {
	return func(_ context.Context, uc *UnpackConfig) error {
		uc.ApplyOpts = append(uc.ApplyOpts, opts...)
=======
// WithUnpackDuplicationSuppressor sets `DuplicationSuppressor` on the UnpackConfig.
func WithUnpackDuplicationSuppressor(suppressor kmutex.KeyedLocker) UnpackOpt {
	return func(ctx context.Context, uc *UnpackConfig) error {
		uc.DuplicationSuppressor = suppressor
>>>>>>> ec44f6b6
		return nil
	}
}

func (i *image) Unpack(ctx context.Context, snapshotterName string, opts ...UnpackOpt) error {
	ctx, done, err := i.client.WithLease(ctx)
	if err != nil {
		return err
	}
	defer done(ctx)

	var config UnpackConfig
	for _, o := range opts {
		if err := o(ctx, &config); err != nil {
			return err
		}
	}

	manifest, err := i.getManifest(ctx, i.platform)
	if err != nil {
		return err
	}

	layers, err := i.getLayers(ctx, i.platform, manifest)
	if err != nil {
		return err
	}

	var (
		a  = i.client.DiffService()
		cs = i.client.ContentStore()

		chain    []digest.Digest
		unpacked bool
	)
	snapshotterName, err = i.client.resolveSnapshotterName(ctx, snapshotterName)
	if err != nil {
		return err
	}
	sn, err := i.client.getSnapshotter(ctx, snapshotterName)
	if err != nil {
		return err
	}
	if config.CheckPlatformSupported {
		if err := i.checkSnapshotterSupport(ctx, snapshotterName, manifest); err != nil {
			return err
		}
	}

	for _, layer := range layers {
		unpacked, err = rootfs.ApplyLayerWithOpts(ctx, layer, chain, sn, a, config.SnapshotOpts, config.ApplyOpts)
		if err != nil {
			return err
		}

		if unpacked {
			// Set the uncompressed label after the uncompressed
			// digest has been verified through apply.
			cinfo := content.Info{
				Digest: layer.Blob.Digest,
				Labels: map[string]string{
					"containerd.io/uncompressed": layer.Diff.Digest.String(),
				},
			}
			if _, err := cs.Update(ctx, cinfo, "labels.containerd.io/uncompressed"); err != nil {
				return err
			}
		}

		chain = append(chain, layer.Diff.Digest)
	}

	desc, err := i.i.Config(ctx, cs, i.platform)
	if err != nil {
		return err
	}

	rootfs := identity.ChainID(chain).String()

	cinfo := content.Info{
		Digest: desc.Digest,
		Labels: map[string]string{
			fmt.Sprintf("containerd.io/gc.ref.snapshot.%s", snapshotterName): rootfs,
		},
	}

	_, err = cs.Update(ctx, cinfo, fmt.Sprintf("labels.containerd.io/gc.ref.snapshot.%s", snapshotterName))
	return err
}

func (i *image) getManifest(ctx context.Context, platform platforms.MatchComparer) (ocispec.Manifest, error) {
	cs := i.ContentStore()
	manifest, err := images.Manifest(ctx, cs, i.i.Target, platform)
	if err != nil {
		return ocispec.Manifest{}, err
	}
	return manifest, nil
}

func (i *image) getLayers(ctx context.Context, platform platforms.MatchComparer, manifest ocispec.Manifest) ([]rootfs.Layer, error) {
	cs := i.ContentStore()
	diffIDs, err := i.i.RootFS(ctx, cs, platform)
	if err != nil {
		return nil, fmt.Errorf("failed to resolve rootfs: %w", err)
	}
	if len(diffIDs) != len(manifest.Layers) {
		return nil, errors.New("mismatched image rootfs and manifest layers")
	}
	layers := make([]rootfs.Layer, len(diffIDs))
	for i := range diffIDs {
		layers[i].Diff = ocispec.Descriptor{
			// TODO: derive media type from compressed type
			MediaType: ocispec.MediaTypeImageLayer,
			Digest:    diffIDs[i],
		}
		layers[i].Blob = manifest.Layers[i]
	}
	return layers, nil
}

func (i *image) getManifestPlatform(ctx context.Context, manifest ocispec.Manifest) (ocispec.Platform, error) {
	cs := i.ContentStore()
	p, err := content.ReadBlob(ctx, cs, manifest.Config)
	if err != nil {
		return ocispec.Platform{}, err
	}

	var image ocispec.Image
	if err := json.Unmarshal(p, &image); err != nil {
		return ocispec.Platform{}, err
	}
	return platforms.Normalize(ocispec.Platform{OS: image.OS, Architecture: image.Architecture}), nil
}

func (i *image) checkSnapshotterSupport(ctx context.Context, snapshotterName string, manifest ocispec.Manifest) error {
	snapshotterPlatformMatcher, err := i.client.GetSnapshotterSupportedPlatforms(ctx, snapshotterName)
	if err != nil {
		return err
	}

	manifestPlatform, err := i.getManifestPlatform(ctx, manifest)
	if err != nil {
		return err
	}

	if snapshotterPlatformMatcher.Match(manifestPlatform) {
		return nil
	}
	return fmt.Errorf("snapshotter %s does not support platform %s for image %s", snapshotterName, manifestPlatform, manifest.Config.Digest)
}

func (i *image) ContentStore() content.Store {
	return i.client.ContentStore()
}

func (i *image) Platform() platforms.MatchComparer {
	return i.platform
}<|MERGE_RESOLUTION|>--- conflicted
+++ resolved
@@ -305,17 +305,17 @@
 	}
 }
 
-<<<<<<< HEAD
-// WithUnpackConfigApplyOpts sets ApplyOpts for UnpackConfig
 func WithUnpackConfigApplyOpts(opts ...diff.ApplyOpt) UnpackOpt {
 	return func(_ context.Context, uc *UnpackConfig) error {
 		uc.ApplyOpts = append(uc.ApplyOpts, opts...)
-=======
+		return nil
+	}
+}
+
 // WithUnpackDuplicationSuppressor sets `DuplicationSuppressor` on the UnpackConfig.
 func WithUnpackDuplicationSuppressor(suppressor kmutex.KeyedLocker) UnpackOpt {
 	return func(ctx context.Context, uc *UnpackConfig) error {
 		uc.DuplicationSuppressor = suppressor
->>>>>>> ec44f6b6
 		return nil
 	}
 }
