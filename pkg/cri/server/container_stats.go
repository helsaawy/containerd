/*
   Copyright The containerd Authors.

   Licensed under the Apache License, Version 2.0 (the "License");
   you may not use this file except in compliance with the License.
   You may obtain a copy of the License at

       http://www.apache.org/licenses/LICENSE-2.0

   Unless required by applicable law or agreed to in writing, software
   distributed under the License is distributed on an "AS IS" BASIS,
   WITHOUT WARRANTIES OR CONDITIONS OF ANY KIND, either express or implied.
   See the License for the specific language governing permissions and
   limitations under the License.
*/

package server

import (
	"fmt"

	tasks "github.com/containerd/containerd/api/services/tasks/v1"
	"golang.org/x/net/context"
	runtime "k8s.io/cri-api/pkg/apis/runtime/v1"
)

// ContainerStats returns stats of the container. If the container does not
// exist, the call returns an error.
func (c *criService) ContainerStats(ctx context.Context, in *runtime.ContainerStatsRequest) (*runtime.ContainerStatsResponse, error) {
	cntr, err := c.containerStore.Get(in.GetContainerId())
	if err != nil {
		return nil, fmt.Errorf("failed to find container: %w", err)
	}
	request := &tasks.MetricsRequest{Filters: []string{"id==" + cntr.ID}}
	resp, err := c.client.TaskService().Metrics(ctx, request)
	if err != nil {
		return nil, fmt.Errorf("failed to fetch metrics for task: %w", err)
	}
	if len(resp.Metrics) != 1 {
		return nil, fmt.Errorf("unexpected metrics response: %+v", resp.Metrics)
	}

	cs, err := c.containerMetrics(cntr.Metadata, resp.Metrics[0])
<<<<<<< HEAD
	if err != nil {
=======
	if err != nil { //nolint:staticcheck // Ignore SA4023 as some platforms always return nil (stats unimplemented)
>>>>>>> ec44f6b6
		return nil, fmt.Errorf("failed to decode container metrics: %w", err)
	}
	return &runtime.ContainerStatsResponse{Stats: cs}, nil
}<|MERGE_RESOLUTION|>--- conflicted
+++ resolved
@@ -41,11 +41,7 @@
 	}
 
 	cs, err := c.containerMetrics(cntr.Metadata, resp.Metrics[0])
-<<<<<<< HEAD
-	if err != nil {
-=======
 	if err != nil { //nolint:staticcheck // Ignore SA4023 as some platforms always return nil (stats unimplemented)
->>>>>>> ec44f6b6
 		return nil, fmt.Errorf("failed to decode container metrics: %w", err)
 	}
 	return &runtime.ContainerStatsResponse{Stats: cs}, nil
