/*
   Copyright The containerd Authors.

   Licensed under the Apache License, Version 2.0 (the "License");
   you may not use this file except in compliance with the License.
   You may obtain a copy of the License at

       http://www.apache.org/licenses/LICENSE-2.0

   Unless required by applicable law or agreed to in writing, software
   distributed under the License is distributed on an "AS IS" BASIS,
   WITHOUT WARRANTIES OR CONDITIONS OF ANY KIND, either express or implied.
   See the License for the specific language governing permissions and
   limitations under the License.
*/

package server

import (
	"fmt"

	"golang.org/x/net/context"
	runtime "k8s.io/cri-api/pkg/apis/runtime/v1"
)

func (c *criService) PodSandboxStats(
	ctx context.Context,
	r *runtime.PodSandboxStatsRequest,
) (*runtime.PodSandboxStatsResponse, error) {

	sandbox, err := c.sandboxStore.Get(r.GetPodSandboxId())
	if err != nil {
		return nil, fmt.Errorf("an error occurred when trying to find sandbox %s: %w", r.GetPodSandboxId(), err)
	}

	metrics, err := metricsForSandbox(sandbox)
<<<<<<< HEAD
	if err != nil {
=======
	if err != nil { //nolint:staticcheck // Ignore SA4023 as some platforms always return nil (unimplemented metrics)
>>>>>>> ec44f6b6
		return nil, fmt.Errorf("failed getting metrics for sandbox %s: %w", r.GetPodSandboxId(), err)
	}

	podSandboxStats, err := c.podSandboxStats(ctx, sandbox, metrics)
<<<<<<< HEAD

	if err != nil {
=======
	if err != nil { //nolint:staticcheck // Ignore SA4023 as some platforms always return nil (unimplemented metrics)
>>>>>>> ec44f6b6
		return nil, fmt.Errorf("failed to decode pod sandbox metrics %s: %w", r.GetPodSandboxId(), err)
	}

	return &runtime.PodSandboxStatsResponse{Stats: podSandboxStats}, nil
}<|MERGE_RESOLUTION|>--- conflicted
+++ resolved
@@ -34,21 +34,12 @@
 	}
 
 	metrics, err := metricsForSandbox(sandbox)
-<<<<<<< HEAD
-	if err != nil {
-=======
 	if err != nil { //nolint:staticcheck // Ignore SA4023 as some platforms always return nil (unimplemented metrics)
->>>>>>> ec44f6b6
 		return nil, fmt.Errorf("failed getting metrics for sandbox %s: %w", r.GetPodSandboxId(), err)
 	}
 
 	podSandboxStats, err := c.podSandboxStats(ctx, sandbox, metrics)
-<<<<<<< HEAD
-
-	if err != nil {
-=======
 	if err != nil { //nolint:staticcheck // Ignore SA4023 as some platforms always return nil (unimplemented metrics)
->>>>>>> ec44f6b6
 		return nil, fmt.Errorf("failed to decode pod sandbox metrics %s: %w", r.GetPodSandboxId(), err)
 	}
 
