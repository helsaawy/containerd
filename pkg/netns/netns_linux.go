--- conflicted
+++ resolved
@@ -52,13 +52,9 @@
 // path to the network namespace.
 func newNS(baseDir string) (nsPath string, err error) {
 	b := make([]byte, 16)
-<<<<<<< HEAD
-	if _, err := rand.Reader.Read(b); err != nil {
-=======
 
 	_, err = rand.Read(b)
 	if err != nil {
->>>>>>> ec44f6b6
 		return "", fmt.Errorf("failed to generate random netns name: %w", err)
 	}
 
