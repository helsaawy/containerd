--- conflicted
+++ resolved
@@ -2479,13 +2479,8 @@
 	}
 	<-statusC
 	if _, err := task.Delete(ctx); err != nil {
-<<<<<<< HEAD
-                t.Fatal(err)
-        }
-=======
-		t.Fatal(err)
-	}
->>>>>>> ec44f6b6
+		t.Fatal(err)
+	}
 
 	output := strings.TrimSuffix(buf.String(), newLine)
 	if output != expectedOutput {
