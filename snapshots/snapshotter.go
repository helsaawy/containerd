/*
   Copyright The containerd Authors.

   Licensed under the Apache License, Version 2.0 (the "License");
   you may not use this file except in compliance with the License.
   You may obtain a copy of the License at

       http://www.apache.org/licenses/LICENSE-2.0

   Unless required by applicable law or agreed to in writing, software
   distributed under the License is distributed on an "AS IS" BASIS,
   WITHOUT WARRANTIES OR CONDITIONS OF ANY KIND, either express or implied.
   See the License for the specific language governing permissions and
   limitations under the License.
*/

package snapshots

import (
	"context"
	"encoding/json"
	"strings"
	"time"

	"github.com/containerd/containerd/mount"
)

const (
	// UnpackKeyPrefix is the beginning of the key format used for snapshots that will have
	// image content unpacked into them.
<<<<<<< HEAD
	UnpackKeyPrefix       = "extract"
=======
	UnpackKeyPrefix = "extract"
	// UnpackKeyFormat is the format for the snapshotter keys used for extraction
>>>>>>> 3ccd43c8
	UnpackKeyFormat       = UnpackKeyPrefix + "-%s %s"
	inheritedLabelsPrefix = "containerd.io/snapshot/"
	labelSnapshotRef      = "containerd.io/snapshot.ref"
)

// Kind identifies the kind of snapshot.
type Kind uint8

// definitions of snapshot kinds
const (
	KindUnknown Kind = iota
	KindView
	KindActive
	KindCommitted
)

// ParseKind parses the provided string into a Kind
//
// If the string cannot be parsed KindUnknown is returned
func ParseKind(s string) Kind {
	s = strings.ToLower(s)
	switch s {
	case "view":
		return KindView
	case "active":
		return KindActive
	case "committed":
		return KindCommitted
	}

	return KindUnknown
}

// String returns the string representation of the Kind
func (k Kind) String() string {
	switch k {
	case KindView:
		return "View"
	case KindActive:
		return "Active"
	case KindCommitted:
		return "Committed"
	}

	return "Unknown"
}

// MarshalJSON the Kind to JSON
func (k Kind) MarshalJSON() ([]byte, error) {
	return json.Marshal(k.String())
}

// UnmarshalJSON the Kind from JSON
func (k *Kind) UnmarshalJSON(b []byte) error {
	var s string
	if err := json.Unmarshal(b, &s); err != nil {
		return err
	}

	*k = ParseKind(s)
	return nil
}

// Info provides information about a particular snapshot.
// JSON marshallability is supported for interactive with tools like ctr,
type Info struct {
	Kind   Kind   // active or committed snapshot
	Name   string // name or key of snapshot
	Parent string `json:",omitempty"` // name of parent snapshot

	// Labels for a snapshot.
	//
	// Note: only labels prefixed with `containerd.io/snapshot/` will be inherited by the
	// snapshotter's `Prepare`, `View`, or `Commit` calls.
	Labels  map[string]string `json:",omitempty"`
	Created time.Time         `json:",omitempty"` // Created time
	Updated time.Time         `json:",omitempty"` // Last update time
}

// Usage defines statistics for disk resources consumed by the snapshot.
//
// These resources only include the resources consumed by the snapshot itself
// and does not include resources usage by the parent.
type Usage struct {
	Inodes int64 // number of inodes in use.
	Size   int64 // provides usage, in bytes, of snapshot
}

// Add the provided usage to the current usage
func (u *Usage) Add(other Usage) {
	u.Size += other.Size

	// TODO(stevvooe): assumes independent inodes, but provides and upper
	// bound. This should be pretty close, assuming the inodes for a
	// snapshot are roughly unique to it. Don't trust this assumption.
	u.Inodes += other.Inodes
}

// WalkFunc defines the callback for a snapshot walk.
type WalkFunc func(context.Context, Info) error

// Snapshotter defines the methods required to implement a snapshot snapshotter for
// allocating, snapshotting and mounting filesystem changesets. The model works
// by building up sets of changes with parent-child relationships.
//
// A snapshot represents a filesystem state. Every snapshot has a parent, where
// the empty parent is represented by the empty string. A diff can be taken
// between a parent and its snapshot to generate a classic layer.
//
// An active snapshot is created by calling `Prepare`. After mounting, changes
// can be made to the snapshot. The act of committing creates a committed
// snapshot. The committed snapshot will get the parent of active snapshot. The
// committed snapshot can then be used as a parent. Active snapshots can never
// act as a parent.
//
// Snapshots are best understood by their lifecycle. Active snapshots are
// always created with Prepare or View. Committed snapshots are always created
// with Commit.  Active snapshots never become committed snapshots and vice
// versa. All snapshots may be removed.
//
// For consistency, we define the following terms to be used throughout this
// interface for snapshotter implementations:
//
// 	`ctx` - refers to a context.Context
// 	`key` - refers to an active snapshot
// 	`name` - refers to a committed snapshot
// 	`parent` - refers to the parent in relation
//
// Most methods take various combinations of these identifiers. Typically,
// `name` and `parent` will be used in cases where a method *only* takes
// committed snapshots. `key` will be used to refer to active snapshots in most
// cases, except where noted. All variables used to access snapshots use the
// same key space. For example, an active snapshot may not share the same key
// with a committed snapshot.
//
// We cover several examples below to demonstrate the utility of a snapshot
// snapshotter.
//
// Importing a Layer
//
// To import a layer, we simply have the Snapshotter provide a list of
// mounts to be applied such that our dst will capture a changeset. We start
// out by getting a path to the layer tar file and creating a temp location to
// unpack it to:
//
//	layerPath, tmpDir := getLayerPath(), mkTmpDir() // just a path to layer tar file.
//
// We start by using a Snapshotter to Prepare a new snapshot transaction, using a
// key and descending from the empty parent "". To prevent our layer from being
// garbage collected during unpacking, we add the `containerd.io/gc.root` label:
//
//	noGcOpt := snapshots.WithLabels(map[string]string{
//		"containerd.io/gc.root": time.Now().UTC().Format(time.RFC3339),
//	})
//	mounts, err := snapshotter.Prepare(ctx, key, "", noGcOpt)
// 	if err != nil { ... }
//
// We get back a list of mounts from Snapshotter.Prepare, with the key identifying
// the active snapshot. Mount this to the temporary location with the
// following:
//
//	if err := mount.All(mounts, tmpDir); err != nil { ... }
//
// Once the mounts are performed, our temporary location is ready to capture
// a diff. In practice, this works similar to a filesystem transaction. The
// next step is to unpack the layer. We have a special function unpackLayer
// that applies the contents of the layer to target location and calculates the
// DiffID of the unpacked layer (this is a requirement for docker
// implementation):
//
//	layer, err := os.Open(layerPath)
//	if err != nil { ... }
// 	digest, err := unpackLayer(tmpLocation, layer) // unpack into layer location
// 	if err != nil { ... }
//
// When the above completes, we should have a filesystem the represents the
// contents of the layer. Careful implementations should verify that digest
// matches the expected DiffID. When completed, we unmount the mounts:
//
//	unmount(mounts) // optional, for now
//
// Now that we've verified and unpacked our layer, we commit the active
// snapshot to a name. For this example, we are just going to use the layer
// digest, but in practice, this will probably be the ChainID. This also removes
// the active snapshot:
//
//	if err := snapshotter.Commit(ctx, digest.String(), key, noGcOpt); err != nil { ... }
//
// Now, we have a layer in the Snapshotter that can be accessed with the digest
// provided during commit.
//
// Importing the Next Layer
//
// Making a layer depend on the above is identical to the process described
// above except that the parent is provided as parent when calling
// Manager.Prepare, assuming a clean, unique key identifier:
//
// 	mounts, err := snapshotter.Prepare(ctx, key, parentDigest, noGcOpt)
//
// We then mount, apply and commit, as we did above. The new snapshot will be
// based on the content of the previous one.
//
// Running a Container
//
// To run a container, we simply provide Snapshotter.Prepare the committed image
// snapshot as the parent. After mounting, the prepared path can
// be used directly as the container's filesystem:
//
// 	mounts, err := snapshotter.Prepare(ctx, containerKey, imageRootFSChainID)
//
// The returned mounts can then be passed directly to the container runtime. If
// one would like to create a new image from the filesystem, Manager.Commit is
// called:
//
// 	if err := snapshotter.Commit(ctx, newImageSnapshot, containerKey); err != nil { ... }
//
// Alternatively, for most container runs, Snapshotter.Remove will be called to
// signal the Snapshotter to abandon the changes.
type Snapshotter interface {
	// Stat returns the info for an active or committed snapshot by name or
	// key.
	//
	// Should be used for parent resolution, existence checks and to discern
	// the kind of snapshot.
	Stat(ctx context.Context, key string) (Info, error)

	// Update updates the info for a snapshot.
	//
	// Only mutable properties of a snapshot may be updated.
	Update(ctx context.Context, info Info, fieldpaths ...string) (Info, error)

	// Usage returns the resource usage of an active or committed snapshot
	// excluding the usage of parent snapshots.
	//
	// The running time of this call for active snapshots is dependent on
	// implementation, but may be proportional to the size of the resource.
	// Callers should take this into consideration. Implementations should
	// attempt to honer context cancellation and avoid taking locks when making
	// the calculation.
	Usage(ctx context.Context, key string) (Usage, error)

	// Mounts returns the mounts for the active snapshot transaction identified
	// by key. Can be called on an read-write or readonly transaction. This is
	// available only for active snapshots.
	//
	// This can be used to recover mounts after calling View or Prepare.
	Mounts(ctx context.Context, key string) ([]mount.Mount, error)

	// Prepare creates an active snapshot identified by key descending from the
	// provided parent.  The returned mounts can be used to mount the snapshot
	// to capture changes.
	//
	// If a parent is provided, after performing the mounts, the destination
	// will start with the content of the parent. The parent must be a
	// committed snapshot. Changes to the mounted destination will be captured
	// in relation to the parent. The default parent, "", is an empty
	// directory.
	//
	// The changes may be saved to a committed snapshot by calling Commit. When
	// one is done with the transaction, Remove should be called on the key.
	//
	// Multiple calls to Prepare or View with the same key should fail.
	Prepare(ctx context.Context, key, parent string, opts ...Opt) ([]mount.Mount, error)

	// View behaves identically to Prepare except the result may not be
	// committed back to the snapshot snapshotter. View returns a readonly view on
	// the parent, with the active snapshot being tracked by the given key.
	//
	// This method operates identically to Prepare, except that Mounts returned
	// may have the readonly flag set. Any modifications to the underlying
	// filesystem will be ignored. Implementations may perform this in a more
	// efficient manner that differs from what would be attempted with
	// `Prepare`.
	//
	// Commit may not be called on the provided key and will return an error.
	// To collect the resources associated with key, Remove must be called with
	// key as the argument.
	View(ctx context.Context, key, parent string, opts ...Opt) ([]mount.Mount, error)

	// Commit captures the changes between key and its parent into a snapshot
	// identified by name.  The name can then be used with the snapshotter's other
	// methods to create subsequent snapshots.
	//
	// A committed snapshot will be created under name with the parent of the
	// active snapshot.
	//
	// After commit, the snapshot identified by key is removed.
	Commit(ctx context.Context, name, key string, opts ...Opt) error

	// Remove the committed or active snapshot by the provided key.
	//
	// All resources associated with the key will be removed.
	//
	// If the snapshot is a parent of another snapshot, its children must be
	// removed before proceeding.
	Remove(ctx context.Context, key string) error

	// Walk will call the provided function for each snapshot in the
	// snapshotter which match the provided filters. If no filters are
	// given all items will be walked.
	// Filters:
	//  name
	//  parent
	//  kind (active,view,committed)
	//  labels.(label)
	Walk(ctx context.Context, fn WalkFunc, filters ...string) error

	// Close releases the internal resources.
	//
	// Close is expected to be called on the end of the lifecycle of the snapshotter,
	// but not mandatory.
	//
	// Close returns nil when it is already closed.
	Close() error
}

// Cleaner defines a type capable of performing asynchronous resource cleanup.
// The Cleaner interface should be used by snapshotters which implement fast
// removal and deferred resource cleanup. This prevents snapshots from needing
// to perform lengthy resource cleanup before acknowledging a snapshot key
// has been removed and available for re-use. This is also useful when
// performing multi-key removal with the intent of cleaning up all the
// resources after each snapshot key has been removed.
type Cleaner interface {
	Cleanup(ctx context.Context) error
}

// Opt allows setting mutable snapshot properties on creation
type Opt func(info *Info) error

// WithLabels appends labels to a created snapshot
func WithLabels(labels map[string]string) Opt {
	return func(info *Info) error {
		if info.Labels == nil {
			info.Labels = make(map[string]string)
		}

		for k, v := range labels {
			info.Labels[k] = v
		}

		return nil
	}
}

// FilterInheritedLabels filters the provided labels by removing any key which
// isn't a snapshot label. Snapshot labels have a prefix of "containerd.io/snapshot/"
// or are the "containerd.io/snapshot.ref" label.
func FilterInheritedLabels(labels map[string]string) map[string]string {
	if labels == nil {
		return nil
	}

	filtered := make(map[string]string)
	for k, v := range labels {
		if k == labelSnapshotRef || strings.HasPrefix(k, inheritedLabelsPrefix) {
			filtered[k] = v
		}
	}
	return filtered
}<|MERGE_RESOLUTION|>--- conflicted
+++ resolved
@@ -28,16 +28,8 @@
 const (
 	// UnpackKeyPrefix is the beginning of the key format used for snapshots that will have
 	// image content unpacked into them.
-<<<<<<< HEAD
-	UnpackKeyPrefix       = "extract"
-=======
-	UnpackKeyPrefix = "extract"
-	// UnpackKeyFormat is the format for the snapshotter keys used for extraction
->>>>>>> 3ccd43c8
-	UnpackKeyFormat       = UnpackKeyPrefix + "-%s %s"
 	inheritedLabelsPrefix = "containerd.io/snapshot/"
 	labelSnapshotRef      = "containerd.io/snapshot.ref"
-)
 
 // Kind identifies the kind of snapshot.
 type Kind uint8
