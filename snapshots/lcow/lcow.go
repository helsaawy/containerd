// +build windows

/*
   Copyright The containerd Authors.

   Licensed under the Apache License, Version 2.0 (the "License");
   you may not use this file except in compliance with the License.
   You may obtain a copy of the License at

       http://www.apache.org/licenses/LICENSE-2.0

   Unless required by applicable law or agreed to in writing, software
   distributed under the License is distributed on an "AS IS" BASIS,
   WITHOUT WARRANTIES OR CONDITIONS OF ANY KIND, either express or implied.
   See the License for the specific language governing permissions and
   limitations under the License.
*/

package lcow

import (
	"context"
	"encoding/json"
	"fmt"
	"io"
	"os"
	"path/filepath"
	"strconv"
	"strings"
	"sync"
	"time"

	winfs "github.com/Microsoft/go-winio/pkg/fs"
	"github.com/Microsoft/hcsshim/pkg/go-runhcs"
	"github.com/containerd/containerd/errdefs"
	"github.com/containerd/containerd/log"
	"github.com/containerd/containerd/mount"
	"github.com/containerd/containerd/plugin"
	"github.com/containerd/containerd/snapshots"
	"github.com/containerd/containerd/snapshots/storage"
	"github.com/containerd/continuity/fs"
	ocispec "github.com/opencontainers/image-spec/specs-go/v1"
	"github.com/pkg/errors"
)

func init() {
	plugin.Register(&plugin.Registration{
		Type: plugin.SnapshotPlugin,
		ID:   "windows-lcow",
		InitFn: func(ic *plugin.InitContext) (interface{}, error) {
			ic.Meta.Platforms = append(ic.Meta.Platforms, ocispec.Platform{
				OS:           "linux",
				Architecture: "amd64",
			})
			return NewSnapshotter(ic.Root)
		},
	})
}

const (
	rootfsSizeLabel = "containerd.io/snapshot/io.microsoft.container.storage.rootfs.size-gb"
<<<<<<< HEAD
	rootfsLocLabel  = "containerd.io/snapshot/io.microsoft.container.storage.rootfs.location"
=======
>>>>>>> c623d1b3
)

type snapshotter struct {
	root string
	ms   *storage.MetaStore

	scratchLock sync.Mutex
}

// NewSnapshotter returns a new windows snapshotter
func NewSnapshotter(root string) (snapshots.Snapshotter, error) {
	fsType, err := winfs.GetFileSystemType(root)
	if err != nil {
		return nil, err
	}
	if strings.ToLower(fsType) != "ntfs" {
		return nil, errors.Wrapf(errdefs.ErrInvalidArgument, "%s is not on an NTFS volume - only NTFS volumes are supported", root)
	}

	if err := os.MkdirAll(root, 0700); err != nil {
		return nil, err
	}
	ms, err := storage.NewMetaStore(filepath.Join(root, "metadata.db"))
	if err != nil {
		return nil, err
	}

	if err := os.Mkdir(filepath.Join(root, "snapshots"), 0700); err != nil && !os.IsExist(err) {
		return nil, err
	}

	return &snapshotter{
		root: root,
		ms:   ms,
	}, nil
}

// Stat returns the info for an active or committed snapshot by name or
// key.
//
// Should be used for parent resolution, existence checks and to discern
// the kind of snapshot.
func (s *snapshotter) Stat(ctx context.Context, key string) (snapshots.Info, error) {
	ctx, t, err := s.ms.TransactionContext(ctx, false)
	if err != nil {
		return snapshots.Info{}, err
	}
	defer t.Rollback()

	_, info, _, err := storage.GetInfo(ctx, key)
	return info, err
}

func (s *snapshotter) Update(ctx context.Context, info snapshots.Info, fieldpaths ...string) (snapshots.Info, error) {
	ctx, t, err := s.ms.TransactionContext(ctx, true)
	if err != nil {
		return snapshots.Info{}, err
	}
	defer t.Rollback()

	info, err = storage.UpdateInfo(ctx, info, fieldpaths...)
	if err != nil {
		return snapshots.Info{}, err
	}

	if err := t.Commit(); err != nil {
		return snapshots.Info{}, err
	}

	return info, nil
}

func (s *snapshotter) Usage(ctx context.Context, key string) (snapshots.Usage, error) {
	ctx, t, err := s.ms.TransactionContext(ctx, false)
	if err != nil {
		return snapshots.Usage{}, err
	}
	id, info, usage, err := storage.GetInfo(ctx, key)
	t.Rollback() // transaction no longer needed at this point.

	if err != nil {
		return snapshots.Usage{}, err
	}

	if info.Kind == snapshots.KindActive {
		du, err := fs.DiskUsage(ctx, s.getSnapshotDir(id))
		if err != nil {
			return snapshots.Usage{}, err
		}
		usage = snapshots.Usage(du)
	}

	return usage, nil
}

func (s *snapshotter) Prepare(ctx context.Context, key, parent string, opts ...snapshots.Opt) ([]mount.Mount, error) {
	return s.createSnapshot(ctx, snapshots.KindActive, key, parent, opts)
}

func (s *snapshotter) View(ctx context.Context, key, parent string, opts ...snapshots.Opt) ([]mount.Mount, error) {
	return s.createSnapshot(ctx, snapshots.KindView, key, parent, opts)
}

// Mounts returns the mounts for the transaction identified by key. Can be
// called on an read-write or readonly transaction.
//
// This can be used to recover mounts after calling View or Prepare.
func (s *snapshotter) Mounts(ctx context.Context, key string) ([]mount.Mount, error) {
	ctx, t, err := s.ms.TransactionContext(ctx, false)
	if err != nil {
		return nil, err
	}
	defer t.Rollback()

	snapshot, err := storage.GetSnapshot(ctx, key)
	if err != nil {
		return nil, errors.Wrap(err, "failed to get snapshot mount")
	}
	return s.mounts(snapshot), nil
}

func (s *snapshotter) Commit(ctx context.Context, name, key string, opts ...snapshots.Opt) error {
	ctx, t, err := s.ms.TransactionContext(ctx, true)
	if err != nil {
		return err
	}
	defer func() {
		if err != nil {
			if rerr := t.Rollback(); rerr != nil {
				log.G(ctx).WithError(rerr).Warn("failed to rollback transaction")
			}
		}
	}()

	// grab the existing id
	id, _, _, err := storage.GetInfo(ctx, key)
	if err != nil {
		return err
	}

	usage, err := fs.DiskUsage(ctx, s.getSnapshotDir(id))
	if err != nil {
		return err
	}

	if _, err = storage.CommitActive(ctx, key, name, snapshots.Usage(usage), opts...); err != nil {
		return errors.Wrap(err, "failed to commit snapshot")
	}

	return t.Commit()
}

// Remove abandons the transaction identified by key. All resources
// associated with the key will be removed.
func (s *snapshotter) Remove(ctx context.Context, key string) error {
	ctx, t, err := s.ms.TransactionContext(ctx, true)
	if err != nil {
		return err
	}
	defer t.Rollback()

	id, _, err := storage.Remove(ctx, key)
	if err != nil {
		return errors.Wrap(err, "failed to remove")
	}

	path := s.getSnapshotDir(id)
	renamed := s.getSnapshotDir("rm-" + id)
	if err := os.Rename(path, renamed); err != nil && !os.IsNotExist(err) {
		return err
	}

	if err := t.Commit(); err != nil {
		if err1 := os.Rename(renamed, path); err1 != nil {
			// May cause inconsistent data on disk
			log.G(ctx).WithError(err1).WithField("path", renamed).Errorf("Failed to rename after failed commit")
		}
		return errors.Wrap(err, "failed to commit")
	}

	if err := os.RemoveAll(renamed); err != nil {
		// Must be cleaned up, any "rm-*" could be removed if no active transactions
		log.G(ctx).WithError(err).WithField("path", renamed).Warnf("Failed to remove root filesystem")
	}

	return nil
}

// Walk the committed snapshots.
func (s *snapshotter) Walk(ctx context.Context, fn snapshots.WalkFunc, fs ...string) error {
	ctx, t, err := s.ms.TransactionContext(ctx, false)
	if err != nil {
		return err
	}
	defer t.Rollback()

	return storage.WalkInfo(ctx, fn, fs...)
}

// Close closes the snapshotter
func (s *snapshotter) Close() error {
	return s.ms.Close()
}

func (s *snapshotter) mounts(sn storage.Snapshot) []mount.Mount {
	var (
		roFlag           string
		source           string
		parentLayerPaths []string
	)

	if sn.Kind == snapshots.KindView {
		roFlag = "ro"
	} else {
		roFlag = "rw"
	}

	if len(sn.ParentIDs) == 0 || sn.Kind == snapshots.KindActive {
		source = s.getSnapshotDir(sn.ID)
		parentLayerPaths = s.parentIDsToParentPaths(sn.ParentIDs)
	} else {
		source = s.getSnapshotDir(sn.ParentIDs[0])
		parentLayerPaths = s.parentIDsToParentPaths(sn.ParentIDs[1:])
	}

	// error is not checked here, as a string array will never fail to Marshal
	parentLayersJSON, _ := json.Marshal(parentLayerPaths)
	parentLayersOption := mount.ParentLayerPathsFlag + string(parentLayersJSON)

	var mounts []mount.Mount
	mounts = append(mounts, mount.Mount{
		Source: source,
		Type:   "lcow-layer",
		Options: []string{
			roFlag,
			parentLayersOption,
		},
	})

	return mounts
}

func (s *snapshotter) getSnapshotDir(id string) string {
	return filepath.Join(s.root, "snapshots", id)
}

func (s *snapshotter) createSnapshot(ctx context.Context, kind snapshots.Kind, key, parent string, opts []snapshots.Opt) ([]mount.Mount, error) {
	ctx, t, err := s.ms.TransactionContext(ctx, true)
	if err != nil {
		return nil, err
	}
	defer t.Rollback()

	newSnapshot, err := storage.CreateSnapshot(ctx, kind, key, parent, opts...)
	if err != nil {
		return nil, errors.Wrap(err, "failed to create snapshot")
	}

	if kind == snapshots.KindActive {
		log.G(ctx).Debug("createSnapshot active")
		// Create the new snapshot dir
		snDir := s.getSnapshotDir(newSnapshot.ID)
		if err := os.MkdirAll(snDir, 0700); err != nil {
			return nil, err
		}

		var snapshotInfo snapshots.Info
		for _, o := range opts {
			o(&snapshotInfo)
		}

		var sizeGB int
		if sizeGBstr, ok := snapshotInfo.Labels[rootfsSizeLabel]; ok {
<<<<<<< HEAD
			i64, _ := strconv.ParseInt(sizeGBstr, 10, 32)
			sizeGB = int(i64)
		}

		var scratchLocation string
		scratchLocation, _ = snapshotInfo.Labels[rootfsLocLabel]

		scratchSource, err := s.openOrCreateScratch(ctx, sizeGB, scratchLocation)
=======
			i32, err := strconv.ParseInt(sizeGBstr, 10, 32)
			if err != nil {
				return nil, errors.Wrapf(err, "failed to parse annotation %q=%q", rootfsSizeLabel, sizeGBstr)
			}
			sizeGB = int(i32)
		}

		scratchSource, err := s.openOrCreateScratch(ctx, sizeGB)
>>>>>>> c623d1b3
		if err != nil {
			return nil, err
		}
		defer scratchSource.Close()

		// TODO: JTERRY75 - This has to be called sandbox.vhdx for the time
		// being but it really is the scratch.vhdx Using this naming convention
		// for now but this is not the kubernetes sandbox.
		//
		// Create the sandbox.vhdx for this snapshot from the cache.
		destPath := filepath.Join(snDir, "sandbox.vhdx")
		dest, err := os.OpenFile(destPath, os.O_RDWR|os.O_CREATE, 0700)
		if err != nil {
			return nil, errors.Wrap(err, "failed to create sandbox.vhdx in snapshot")
		}
		defer dest.Close()
		if _, err := io.Copy(dest, scratchSource); err != nil {
			dest.Close()
			os.Remove(destPath)
			return nil, errors.Wrap(err, "failed to copy cached scratch.vhdx to sandbox.vhdx in snapshot")
		}
	}

	if err := t.Commit(); err != nil {
		return nil, errors.Wrap(err, "commit failed")
	}

	return s.mounts(newSnapshot), nil
}

<<<<<<< HEAD
func (s *snapshotter) openOrCreateScratch(ctx context.Context, sizeGB int, scratchLoc string) (_ *os.File, err error) {
=======
func (s *snapshotter) openOrCreateScratch(ctx context.Context, sizeGB int) (_ *os.File, err error) {
>>>>>>> c623d1b3
	// Create the scratch.vhdx cache file if it doesn't already exit.
	s.scratchLock.Lock()
	defer s.scratchLock.Unlock()

	vhdFileName := "scratch.vhdx"
	if sizeGB > 0 {
		vhdFileName = fmt.Sprintf("scratch_%d.vhdx", sizeGB)
	}

	scratchFinalPath := filepath.Join(s.root, vhdFileName)
<<<<<<< HEAD
	if scratchLoc != "" {
		scratchFinalPath = filepath.Join(scratchLoc, vhdFileName)
	}

=======
>>>>>>> c623d1b3
	scratchSource, err := os.OpenFile(scratchFinalPath, os.O_RDONLY, 0700)
	if err != nil {
		if !os.IsNotExist(err) {
			return nil, errors.Wrapf(err, "failed to open vhd %s for read", vhdFileName)
		}

		log.G(ctx).Debugf("vhd %s not found, creating a new one", vhdFileName)

		// Golang logic for ioutil.TempFile without the file creation
		r := uint32(time.Now().UnixNano() + int64(os.Getpid()))
		r = r*1664525 + 1013904223 // constants from Numerical Recipes

		scratchTempName := fmt.Sprintf("scratch-%s-tmp.vhdx", strconv.Itoa(int(1e9 + r%1e9))[1:])
		scratchTempPath := filepath.Join(s.root, scratchTempName)

		// Create the scratch
		rhcs := runhcs.Runhcs{
			Debug:     true,
			Log:       filepath.Join(s.root, "runhcs-scratch.log"),
			LogFormat: runhcs.JSON,
			Owner:     "containerd",
		}

		opt := runhcs.CreateScratchOpts{
			SizeGB: sizeGB,
		}

		if err := rhcs.CreateScratchWithOpts(ctx, scratchTempPath, &opt); err != nil {
			_ = os.Remove(scratchTempPath)
			return nil, errors.Wrapf(err, "failed to create '%s' temp file", scratchTempName)
		}
		if err := os.Rename(scratchTempPath, scratchFinalPath); err != nil {
			_ = os.Remove(scratchTempPath)
			return nil, errors.Wrapf(err, "failed to rename '%s' temp file to 'scratch.vhdx'", scratchTempName)
		}
		scratchSource, err = os.OpenFile(scratchFinalPath, os.O_RDONLY, 0700)
		if err != nil {
			_ = os.Remove(scratchFinalPath)
			return nil, errors.Wrap(err, "failed to open scratch.vhdx for read after creation")
		}
	} else {
		log.G(ctx).Debugf("scratch vhd %s was already present. Retrieved from cache", vhdFileName)
	}
	return scratchSource, nil
}

func (s *snapshotter) parentIDsToParentPaths(parentIDs []string) []string {
	var parentLayerPaths []string
	for _, ID := range parentIDs {
		parentLayerPaths = append(parentLayerPaths, s.getSnapshotDir(ID))
	}
	return parentLayerPaths
}<|MERGE_RESOLUTION|>--- conflicted
+++ resolved
@@ -59,10 +59,7 @@
 
 const (
 	rootfsSizeLabel = "containerd.io/snapshot/io.microsoft.container.storage.rootfs.size-gb"
-<<<<<<< HEAD
 	rootfsLocLabel  = "containerd.io/snapshot/io.microsoft.container.storage.rootfs.location"
-=======
->>>>>>> c623d1b3
 )
 
 type snapshotter struct {
@@ -336,16 +333,6 @@
 
 		var sizeGB int
 		if sizeGBstr, ok := snapshotInfo.Labels[rootfsSizeLabel]; ok {
-<<<<<<< HEAD
-			i64, _ := strconv.ParseInt(sizeGBstr, 10, 32)
-			sizeGB = int(i64)
-		}
-
-		var scratchLocation string
-		scratchLocation, _ = snapshotInfo.Labels[rootfsLocLabel]
-
-		scratchSource, err := s.openOrCreateScratch(ctx, sizeGB, scratchLocation)
-=======
 			i32, err := strconv.ParseInt(sizeGBstr, 10, 32)
 			if err != nil {
 				return nil, errors.Wrapf(err, "failed to parse annotation %q=%q", rootfsSizeLabel, sizeGBstr)
@@ -353,8 +340,10 @@
 			sizeGB = int(i32)
 		}
 
-		scratchSource, err := s.openOrCreateScratch(ctx, sizeGB)
->>>>>>> c623d1b3
+		var scratchLocation string
+		scratchLocation, _ = snapshotInfo.Labels[rootfsLocLabel]
+
+		scratchSource, err := s.openOrCreateScratch(ctx, sizeGB, scratchLocation)
 		if err != nil {
 			return nil, err
 		}
@@ -385,11 +374,7 @@
 	return s.mounts(newSnapshot), nil
 }
 
-<<<<<<< HEAD
 func (s *snapshotter) openOrCreateScratch(ctx context.Context, sizeGB int, scratchLoc string) (_ *os.File, err error) {
-=======
-func (s *snapshotter) openOrCreateScratch(ctx context.Context, sizeGB int) (_ *os.File, err error) {
->>>>>>> c623d1b3
 	// Create the scratch.vhdx cache file if it doesn't already exit.
 	s.scratchLock.Lock()
 	defer s.scratchLock.Unlock()
@@ -400,13 +385,10 @@
 	}
 
 	scratchFinalPath := filepath.Join(s.root, vhdFileName)
-<<<<<<< HEAD
 	if scratchLoc != "" {
 		scratchFinalPath = filepath.Join(scratchLoc, vhdFileName)
 	}
 
-=======
->>>>>>> c623d1b3
 	scratchSource, err := os.OpenFile(scratchFinalPath, os.O_RDONLY, 0700)
 	if err != nil {
 		if !os.IsNotExist(err) {
