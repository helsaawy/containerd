/*
   Copyright The containerd Authors.

   Licensed under the Apache License, Version 2.0 (the "License");
   you may not use this file except in compliance with the License.
   You may obtain a copy of the License at

       http://www.apache.org/licenses/LICENSE-2.0

   Unless required by applicable law or agreed to in writing, software
   distributed under the License is distributed on an "AS IS" BASIS,
   WITHOUT WARRANTIES OR CONDITIONS OF ANY KIND, either express or implied.
   See the License for the specific language governing permissions and
   limitations under the License.
*/

package native

import (
	"context"
	"fmt"
	"os"
	"path/filepath"

	"github.com/containerd/containerd/log"
	"github.com/containerd/containerd/mount"
	"github.com/containerd/containerd/snapshots"
	"github.com/containerd/containerd/snapshots/storage"

	"github.com/containerd/continuity/fs"
)

type snapshotter struct {
	root string
	ms   *storage.MetaStore
}

// NewSnapshotter returns a Snapshotter which copies layers on the underlying
// file system. A metadata file is stored under the root.
func NewSnapshotter(root string) (snapshots.Snapshotter, error) {
	if err := os.MkdirAll(root, 0700); err != nil {
		return nil, err
	}
	ms, err := storage.NewMetaStore(filepath.Join(root, "metadata.db"))
	if err != nil {
		return nil, err
	}

	if err := os.Mkdir(filepath.Join(root, "snapshots"), 0700); err != nil && !os.IsExist(err) {
		return nil, err
	}

	return &snapshotter{
		root: root,
		ms:   ms,
	}, nil
}

// Stat returns the info for an active or committed snapshot by name or
// key.
//
// Should be used for parent resolution, existence checks and to discern
// the kind of snapshot.
func (o *snapshotter) Stat(ctx context.Context, key string) (snapshots.Info, error) {
	ctx, t, err := o.ms.TransactionContext(ctx, false)
	if err != nil {
		return snapshots.Info{}, err
	}
	defer t.Rollback()
	_, info, _, err := storage.GetInfo(ctx, key)
	if err != nil {
		return snapshots.Info{}, err
	}

	return info, nil
}

func (o *snapshotter) Update(ctx context.Context, info snapshots.Info, fieldpaths ...string) (snapshots.Info, error) {
	ctx, t, err := o.ms.TransactionContext(ctx, true)
	if err != nil {
		return snapshots.Info{}, err
	}

	info, err = storage.UpdateInfo(ctx, info, fieldpaths...)
	if err != nil {
		t.Rollback()
		return snapshots.Info{}, err
	}

	if err := t.Commit(); err != nil {
		return snapshots.Info{}, err
	}

	return info, nil
}

func (o *snapshotter) Usage(ctx context.Context, key string) (snapshots.Usage, error) {
	ctx, t, err := o.ms.TransactionContext(ctx, false)
	if err != nil {
		return snapshots.Usage{}, err
	}
	defer t.Rollback()

	id, info, usage, err := storage.GetInfo(ctx, key)
	if err != nil {
		return snapshots.Usage{}, err
	}

	if info.Kind == snapshots.KindActive {
		du, err := fs.DiskUsage(ctx, o.getSnapshotDir(id))
		if err != nil {
			return snapshots.Usage{}, err
		}
		usage = snapshots.Usage(du)
	}

	return usage, nil
}

func (o *snapshotter) Prepare(ctx context.Context, key, parent string, opts ...snapshots.Opt) ([]mount.Mount, error) {
	return o.createSnapshot(ctx, snapshots.KindActive, key, parent, opts)
}

func (o *snapshotter) View(ctx context.Context, key, parent string, opts ...snapshots.Opt) ([]mount.Mount, error) {
	return o.createSnapshot(ctx, snapshots.KindView, key, parent, opts)
}

// Mounts returns the mounts for the transaction identified by key. Can be
// called on an read-write or readonly transaction.
//
// This can be used to recover mounts after calling View or Prepare.
func (o *snapshotter) Mounts(ctx context.Context, key string) ([]mount.Mount, error) {
	ctx, t, err := o.ms.TransactionContext(ctx, false)
	if err != nil {
		return nil, err
	}
	s, err := storage.GetSnapshot(ctx, key)
	t.Rollback()
	if err != nil {
		return nil, fmt.Errorf("failed to get snapshot mount: %w", err)
	}
	return o.mounts(s), nil
}

func (o *snapshotter) Commit(ctx context.Context, name, key string, opts ...snapshots.Opt) error {
	ctx, t, err := o.ms.TransactionContext(ctx, true)
	if err != nil {
		return err
	}

	id, _, _, err := storage.GetInfo(ctx, key)
	if err != nil {
		if rerr := t.Rollback(); rerr != nil {
			log.G(ctx).WithError(rerr).Warn("failed to rollback transaction")
		}
		return err
	}

	usage, err := fs.DiskUsage(ctx, o.getSnapshotDir(id))
	if err != nil {
		if rerr := t.Rollback(); rerr != nil {
			log.G(ctx).WithError(rerr).Warn("failed to rollback transaction")
		}
		return err
	}

	if _, err := storage.CommitActive(ctx, key, name, snapshots.Usage(usage), opts...); err != nil {
		if rerr := t.Rollback(); rerr != nil {
			log.G(ctx).WithError(rerr).Warn("failed to rollback transaction")
		}
		return fmt.Errorf("failed to commit snapshot: %w", err)
	}
	return t.Commit()
}

// Remove abandons the transaction identified by key. All resources
// associated with the key will be removed.
func (o *snapshotter) Remove(ctx context.Context, key string) (err error) {
	ctx, t, err := o.ms.TransactionContext(ctx, true)
	if err != nil {
		return err
	}
	defer func() {
		if err != nil && t != nil {
			if rerr := t.Rollback(); rerr != nil {
				log.G(ctx).WithError(rerr).Warn("failed to rollback transaction")
			}
		}
	}()

	id, _, err := storage.Remove(ctx, key)
	if err != nil {
		return fmt.Errorf("failed to remove: %w", err)
	}

	path := o.getSnapshotDir(id)
	renamed := filepath.Join(o.root, "snapshots", "rm-"+id)
	if err := os.Rename(path, renamed); err != nil {
		if !os.IsNotExist(err) {
			return fmt.Errorf("failed to rename: %w", err)
		}
		renamed = ""
	}

	err = t.Commit()
	t = nil
	if err != nil {
		if renamed != "" {
			if err1 := os.Rename(renamed, path); err1 != nil {
				// May cause inconsistent data on disk
				log.G(ctx).WithError(err1).WithField("path", renamed).Error("failed to rename after failed commit")
			}
		}
		return fmt.Errorf("failed to commit: %w", err)
	}
	if renamed != "" {
		if err := os.RemoveAll(renamed); err != nil {
			// Must be cleaned up, any "rm-*" could be removed if no active transactions
			log.G(ctx).WithError(err).WithField("path", renamed).Warnf("failed to remove root filesystem")
		}
	}

	return nil
}

// Walk the committed snapshots.
func (o *snapshotter) Walk(ctx context.Context, fn snapshots.WalkFunc, fs ...string) error {
	ctx, t, err := o.ms.TransactionContext(ctx, false)
	if err != nil {
		return err
	}
	defer t.Rollback()
	return storage.WalkInfo(ctx, fn, fs...)
}

func (o *snapshotter) createSnapshot(ctx context.Context, kind snapshots.Kind, key, parent string, opts []snapshots.Opt) (_ []mount.Mount, err error) {
	var (
		path, td string
	)

	if kind == snapshots.KindActive || parent == "" {
		td, err = os.MkdirTemp(filepath.Join(o.root, "snapshots"), "new-")
		if err != nil {
			return nil, fmt.Errorf("failed to create temp dir: %w", err)
		}
		if err := os.Chmod(td, 0755); err != nil {
			return nil, fmt.Errorf("failed to chmod %s to 0755: %w", td, err)
		}
		defer func() {
			if err != nil {
				if td != "" {
					if err1 := os.RemoveAll(td); err1 != nil {
						err = fmt.Errorf("remove failed: %v: %w", err1, err)
					}
				}
				if path != "" {
					if err1 := os.RemoveAll(path); err1 != nil {
						err = fmt.Errorf("failed to remove path: %v: %w", err1, err)
					}
				}
			}
		}()
	}

	ctx, t, err := o.ms.TransactionContext(ctx, true)
	if err != nil {
		return nil, err
	}

	s, err := storage.CreateSnapshot(ctx, kind, key, parent, opts...)
	if err != nil {
		if rerr := t.Rollback(); rerr != nil {
			log.G(ctx).WithError(rerr).Warn("failed to rollback transaction")
		}
		return nil, fmt.Errorf("failed to create snapshot: %w", err)
	}

	if td != "" {
		if len(s.ParentIDs) > 0 {
			parent := o.getSnapshotDir(s.ParentIDs[0])
			xattrErrorHandler := func(dst, src, xattrKey string, copyErr error) error {
				// security.* xattr cannot be copied in most cases (moby/buildkit#1189)
				log.G(ctx).WithError(copyErr).Debugf("failed to copy xattr %q", xattrKey)
				return nil
			}
			copyDirOpts := []fs.CopyDirOpt{
				fs.WithXAttrErrorHandler(xattrErrorHandler),
			}
			if err := fs.CopyDir(td, parent, copyDirOpts...); err != nil {
<<<<<<< HEAD
=======
				if rerr := t.Rollback(); rerr != nil {
					log.G(ctx).WithError(rerr).Warn("failed to rollback transaction")
				}
>>>>>>> ec44f6b6
				return nil, fmt.Errorf("copying of parent failed: %w", err)
			}
		}

		path = o.getSnapshotDir(s.ID)
		if err := os.Rename(td, path); err != nil {
			if rerr := t.Rollback(); rerr != nil {
				log.G(ctx).WithError(rerr).Warn("failed to rollback transaction")
			}
			return nil, fmt.Errorf("failed to rename: %w", err)
		}
		td = ""
	}

	if err := t.Commit(); err != nil {
		return nil, fmt.Errorf("commit failed: %w", err)
	}

	return o.mounts(s), nil
}

func (o *snapshotter) getSnapshotDir(id string) string {
	return filepath.Join(o.root, "snapshots", id)
}

func (o *snapshotter) mounts(s storage.Snapshot) []mount.Mount {
	var (
		roFlag string
		source string
	)

	if s.Kind == snapshots.KindView {
		roFlag = "ro"
	} else {
		roFlag = "rw"
	}

	if len(s.ParentIDs) == 0 || s.Kind == snapshots.KindActive {
		source = o.getSnapshotDir(s.ID)
	} else {
		source = o.getSnapshotDir(s.ParentIDs[0])
	}

	return []mount.Mount{
		{
			Source:  source,
			Type:    mountType,
			Options: append(defaultMountOptions, roFlag),
		},
	}
}

// Close closes the snapshotter
func (o *snapshotter) Close() error {
	return o.ms.Close()
}<|MERGE_RESOLUTION|>--- conflicted
+++ resolved
@@ -287,12 +287,9 @@
 				fs.WithXAttrErrorHandler(xattrErrorHandler),
 			}
 			if err := fs.CopyDir(td, parent, copyDirOpts...); err != nil {
-<<<<<<< HEAD
-=======
 				if rerr := t.Rollback(); rerr != nil {
 					log.G(ctx).WithError(rerr).Warn("failed to rollback transaction")
 				}
->>>>>>> ec44f6b6
 				return nil, fmt.Errorf("copying of parent failed: %w", err)
 			}
 		}
