--- conflicted
+++ resolved
@@ -91,11 +91,7 @@
   config.vm.provision "install-golang", type: "shell", run: "once" do |sh|
     sh.upload_path = "/tmp/vagrant-install-golang"
     sh.env = {
-<<<<<<< HEAD
-        'GO_VERSION': ENV['GO_VERSION'] || "1.17.7",
-=======
         'GO_VERSION': ENV['GO_VERSION'] || "1.17.9",
->>>>>>> ec44f6b6
     }
     sh.inline = <<~SHELL
         #!/usr/bin/env bash
